/* eslint-disable */
window.phet.phetio.phetioTypes = assert &&
  {
    "AccordionBoxIO": {
      "documentation": "A traditional accordionBox",
      "events": [
        "expanded",
        "collapsed"
      ],
      "methodOrder": [],
      "methods": {
        "moveBackward": {
          "documentation": "Move this node one index backward in each of its parents.  If the node is already at the back, this is a no-op.",
          "parameterTypes": [],
          "returnType": "VoidIO"
        },
        "moveForward": {
          "documentation": "Move this node one index forward in each of its parents.  If the node is already at the front, this is a no-op.",
          "parameterTypes": [],
          "returnType": "VoidIO"
        }
      },
      "supertype": "NodeIO",
      "typeName": "AccordionBoxIO"
    },
    "ActionIO<>": {
      "documentation": "Executes when an event occurs.",
      "events": [
        "emitted"
      ],
      "methodOrder": [],
      "methods": {
        "execute": {
          "documentation": "Executes the function the Action is wrapping.",
          "invocableForReadOnlyElements": false,
          "parameterTypes": [],
          "returnType": "VoidIO"
        }
      },
      "parameterTypes": [],
      "supertype": "ObjectIO",
      "typeName": "ActionIO<>"
    },
    "ActionIO<BooleanIO>": {
      "documentation": "Executes when an event occurs.",
      "events": [
        "emitted"
      ],
      "methodOrder": [],
      "methods": {
        "execute": {
          "documentation": "Executes the function the Action is wrapping.",
          "invocableForReadOnlyElements": false,
          "parameterTypes": [
            "BooleanIO"
          ],
          "returnType": "VoidIO"
        }
      },
      "parameterTypes": [
        "BooleanIO"
      ],
      "supertype": "ObjectIO",
      "typeName": "ActionIO<BooleanIO>"
    },
    "ActionIO<EnumerationIO(LOGARITHMIC|LINEAR), EnumerationIO(LOGARITHMIC|LINEAR)>": {
      "documentation": "Executes when an event occurs.",
      "events": [
        "emitted"
      ],
      "methodOrder": [],
      "methods": {
        "execute": {
          "documentation": "Executes the function the Action is wrapping.",
          "invocableForReadOnlyElements": false,
          "parameterTypes": [
            "EnumerationIO(LOGARITHMIC|LINEAR)",
            "EnumerationIO(LOGARITHMIC|LINEAR)"
          ],
          "returnType": "VoidIO"
        }
      },
      "parameterTypes": [
        "EnumerationIO(LOGARITHMIC|LINEAR)",
        "EnumerationIO(LOGARITHMIC|LINEAR)"
      ],
      "supertype": "ObjectIO",
      "typeName": "ActionIO<EnumerationIO(LOGARITHMIC|LINEAR), EnumerationIO(LOGARITHMIC|LINEAR)>"
    },
    "ActionIO<EnumerationIO(MOLES_PER_LITER|MOLES), EnumerationIO(MOLES_PER_LITER|MOLES)>": {
      "documentation": "Executes when an event occurs.",
      "events": [
        "emitted"
      ],
      "methodOrder": [],
      "methods": {
        "execute": {
          "documentation": "Executes the function the Action is wrapping.",
          "invocableForReadOnlyElements": false,
          "parameterTypes": [
            "EnumerationIO(MOLES_PER_LITER|MOLES)",
            "EnumerationIO(MOLES_PER_LITER|MOLES)"
          ],
          "returnType": "VoidIO"
        }
      },
      "parameterTypes": [
        "EnumerationIO(MOLES_PER_LITER|MOLES)",
        "EnumerationIO(MOLES_PER_LITER|MOLES)"
      ],
      "supertype": "ObjectIO",
      "typeName": "ActionIO<EnumerationIO(MOLES_PER_LITER|MOLES), EnumerationIO(MOLES_PER_LITER|MOLES)>"
    },
    "ActionIO<EventIO>": {
      "documentation": "Executes when an event occurs.",
      "events": [
        "emitted"
      ],
      "methodOrder": [],
      "methods": {
        "execute": {
          "documentation": "Executes the function the Action is wrapping.",
          "invocableForReadOnlyElements": false,
          "parameterTypes": [
            "EventIO"
          ],
          "returnType": "VoidIO"
        }
      },
      "parameterTypes": [
        "EventIO"
      ],
      "supertype": "ObjectIO",
      "typeName": "ActionIO<EventIO>"
    },
    "ActionIO<NullableIO<SceneryEventIO>>": {
      "documentation": "Executes when an event occurs.",
      "events": [
        "emitted"
      ],
      "methodOrder": [],
      "methods": {
        "execute": {
          "documentation": "Executes the function the Action is wrapping.",
          "invocableForReadOnlyElements": false,
          "parameterTypes": [
            "NullableIO<SceneryEventIO>"
          ],
          "returnType": "VoidIO"
        }
      },
      "parameterTypes": [
        "NullableIO<SceneryEventIO>"
      ],
      "supertype": "ObjectIO",
      "typeName": "ActionIO<NullableIO<SceneryEventIO>>"
    },
    "ActionIO<NumberIO, NumberIO>": {
      "documentation": "Executes when an event occurs.",
      "events": [
        "emitted"
      ],
      "methodOrder": [],
      "methods": {
        "execute": {
          "documentation": "Executes the function the Action is wrapping.",
          "invocableForReadOnlyElements": false,
          "parameterTypes": [
            "NumberIO",
            "NumberIO"
          ],
          "returnType": "VoidIO"
        }
      },
      "parameterTypes": [
        "NumberIO",
        "NumberIO"
      ],
      "supertype": "ObjectIO",
      "typeName": "ActionIO<NumberIO, NumberIO>"
    },
    "ActionIO<NumberIO, Vector2IO, EventIO>": {
      "documentation": "Executes when an event occurs.",
      "events": [
        "emitted"
      ],
      "methodOrder": [],
      "methods": {
        "execute": {
          "documentation": "Executes the function the Action is wrapping.",
          "invocableForReadOnlyElements": false,
          "parameterTypes": [
            "NumberIO",
            "Vector2IO",
            "EventIO"
          ],
          "returnType": "VoidIO"
        }
      },
      "parameterTypes": [
        "NumberIO",
        "Vector2IO",
        "EventIO"
      ],
      "supertype": "ObjectIO",
      "typeName": "ActionIO<NumberIO, Vector2IO, EventIO>"
    },
    "ActionIO<NumberIO>": {
      "documentation": "Executes when an event occurs.",
      "events": [
        "emitted"
      ],
      "methodOrder": [],
      "methods": {
        "execute": {
          "documentation": "Executes the function the Action is wrapping.",
          "invocableForReadOnlyElements": false,
          "parameterTypes": [
            "NumberIO"
          ],
          "returnType": "VoidIO"
        }
      },
      "parameterTypes": [
        "NumberIO"
      ],
      "supertype": "ObjectIO",
      "typeName": "ActionIO<NumberIO>"
    },
    "ActionIO<SceneryEventIO>": {
      "documentation": "Executes when an event occurs.",
      "events": [
        "emitted"
      ],
      "methodOrder": [],
      "methods": {
        "execute": {
          "documentation": "Executes the function the Action is wrapping.",
          "invocableForReadOnlyElements": false,
          "parameterTypes": [
            "SceneryEventIO"
          ],
          "returnType": "VoidIO"
        }
      },
      "parameterTypes": [
        "SceneryEventIO"
      ],
      "supertype": "ObjectIO",
      "typeName": "ActionIO<SceneryEventIO>"
    },
    "ActionIO<Vector2IO, EventIO>": {
      "documentation": "Executes when an event occurs.",
      "events": [
        "emitted"
      ],
      "methodOrder": [],
      "methods": {
        "execute": {
          "documentation": "Executes the function the Action is wrapping.",
          "invocableForReadOnlyElements": false,
          "parameterTypes": [
            "Vector2IO",
            "EventIO"
          ],
          "returnType": "VoidIO"
        }
      },
      "parameterTypes": [
        "Vector2IO",
        "EventIO"
      ],
      "supertype": "ObjectIO",
      "typeName": "ActionIO<Vector2IO, EventIO>"
    },
    "ActionIO<Vector2IO>": {
      "documentation": "Executes when an event occurs.",
      "events": [
        "emitted"
      ],
      "methodOrder": [],
      "methods": {
        "execute": {
          "documentation": "Executes the function the Action is wrapping.",
          "invocableForReadOnlyElements": false,
          "parameterTypes": [
            "Vector2IO"
          ],
          "returnType": "VoidIO"
        }
      },
      "parameterTypes": [
        "Vector2IO"
      ],
      "supertype": "ObjectIO",
      "typeName": "ActionIO<Vector2IO>"
    },
    "ArrayIO<StringIO>": {
      "documentation": "A wrapper for the built-in JS array type, with the element type specified.",
      "events": [],
      "methodOrder": [],
      "methods": {},
      "supertype": "ObjectIO",
      "typeName": "ArrayIO<StringIO>"
    },
    "BooleanIO": {
      "documentation": "Wrapper for the built-in JS boolean type (true/false)",
      "events": [],
      "methodOrder": [],
      "methods": {},
      "supertype": "ObjectIO",
      "typeName": "BooleanIO"
    },
    "ComboBoxIO": {
      "documentation": "A combo box is composed of a push button and a listbox. The listbox contains items that represent choices. Pressing the button pops up the listbox. Selecting from an item in the listbox sets the value of an associated Property. The button shows the item that is currently selected.",
      "events": [
        "listBoxShown",
        "listBoxHidden"
      ],
      "methodOrder": [],
      "methods": {
        "moveBackward": {
          "documentation": "Move this node one index backward in each of its parents.  If the node is already at the back, this is a no-op.",
          "parameterTypes": [],
          "returnType": "VoidIO"
        },
        "moveForward": {
          "documentation": "Move this node one index forward in each of its parents.  If the node is already at the front, this is a no-op.",
          "parameterTypes": [],
          "returnType": "VoidIO"
        }
      },
      "supertype": "NodeIO",
      "typeName": "ComboBoxIO"
    },
    "DerivedPropertyIO<BooleanIO>": {
      "documentation": "Like PropertyIO, but not settable.  Instead it is derived from other DerivedPropertyIO or PropertyIO instances",
      "events": [
        "changed"
      ],
      "methodOrder": [],
      "methods": {
        "setValue": {
          "documentation": "Errors out when you try to set a derived property.",
          "invocableForReadOnlyElements": false,
          "parameterTypes": [
            "BooleanIO"
          ],
          "returnType": "VoidIO"
        }
      },
      "parameterTypes": [
        "BooleanIO"
      ],
      "supertype": "PropertyIO<BooleanIO>",
      "typeName": "DerivedPropertyIO<BooleanIO>"
    },
    "DerivedPropertyIO<NullableIO<NumberIO>>": {
      "documentation": "Like PropertyIO, but not settable.  Instead it is derived from other DerivedPropertyIO or PropertyIO instances",
      "events": [
        "changed"
      ],
      "methodOrder": [],
      "methods": {
        "setValue": {
          "documentation": "Errors out when you try to set a derived property.",
          "invocableForReadOnlyElements": false,
          "parameterTypes": [
            "NullableIO<NumberIO>"
          ],
          "returnType": "VoidIO"
        }
      },
      "parameterTypes": [
        "NullableIO<NumberIO>"
      ],
      "supertype": "PropertyIO<NullableIO<NumberIO>>",
      "typeName": "DerivedPropertyIO<NullableIO<NumberIO>>"
    },
    "DerivedPropertyIO<NumberIO>": {
      "documentation": "Like PropertyIO, but not settable.  Instead it is derived from other DerivedPropertyIO or PropertyIO instances",
      "events": [
        "changed"
      ],
      "methodOrder": [],
      "methods": {
        "setValue": {
          "documentation": "Errors out when you try to set a derived property.",
          "invocableForReadOnlyElements": false,
          "parameterTypes": [
            "NumberIO"
          ],
          "returnType": "VoidIO"
        }
      },
      "parameterTypes": [
        "NumberIO"
      ],
      "supertype": "PropertyIO<NumberIO>",
      "typeName": "DerivedPropertyIO<NumberIO>"
    },
    "DialogIO": {
      "documentation": "A dialog panel",
      "events": [],
      "methodOrder": [],
      "methods": {
        "moveBackward": {
          "documentation": "Move this node one index backward in each of its parents.  If the node is already at the back, this is a no-op.",
          "parameterTypes": [],
          "returnType": "VoidIO"
        },
        "moveForward": {
          "documentation": "Move this node one index forward in each of its parents.  If the node is already at the front, this is a no-op.",
          "parameterTypes": [],
          "returnType": "VoidIO"
        }
      },
      "supertype": "NodeIO",
      "typeName": "DialogIO"
    },
    "EmitterIO<>": {
      "documentation": "Emits when an event occurs and calls added listeners.",
      "events": [
        "emitted"
      ],
      "methodOrder": [],
      "methods": {
        "addListener": {
          "documentation": "Adds a listener which will be called when the emitter emits.",
          "parameterTypes": [
            "FunctionIO()=>VoidIO"
          ],
          "returnType": "VoidIO"
        },
        "emit": {
          "documentation": "Emits a single event to all listeners.",
          "invocableForReadOnlyElements": false,
          "parameterTypes": [],
          "returnType": "VoidIO"
        }
      },
      "parameterTypes": [],
      "supertype": "ActionIO<>",
      "typeName": "EmitterIO<>"
    },
    "EmitterIO<NullableIO<SceneryEventIO>>": {
      "documentation": "Emits when an event occurs and calls added listeners.",
      "events": [
        "emitted"
      ],
      "methodOrder": [],
      "methods": {
        "addListener": {
          "documentation": "Adds a listener which will be called when the emitter emits.",
          "parameterTypes": [
            "FunctionIO(NullableIO<SceneryEventIO>)=>VoidIO"
          ],
          "returnType": "VoidIO"
        },
        "emit": {
          "documentation": "Emits a single event to all listeners.",
          "invocableForReadOnlyElements": false,
          "parameterTypes": [
            "NullableIO<SceneryEventIO>"
          ],
          "returnType": "VoidIO"
        }
      },
      "parameterTypes": [
        "NullableIO<SceneryEventIO>"
      ],
      "supertype": "ActionIO<NullableIO<SceneryEventIO>>",
      "typeName": "EmitterIO<NullableIO<SceneryEventIO>>"
    },
    "EnumerationIO(LOGARITHMIC|LINEAR)": {
      "documentation": "Possible values: LOGARITHMIC,LINEAR.",
      "events": [],
      "methodOrder": [],
      "methods": {},
      "supertype": "ObjectIO",
      "typeName": "EnumerationIO(LOGARITHMIC|LINEAR)"
    },
    "EnumerationIO(MOLES_PER_LITER|MOLES)": {
      "documentation": "Possible values: MOLES_PER_LITER,MOLES.",
      "events": [],
      "methodOrder": [],
      "methods": {},
      "supertype": "ObjectIO",
      "typeName": "EnumerationIO(MOLES_PER_LITER|MOLES)"
    },
    "EventIO": {
      "documentation": "A DOM Event",
      "events": [],
      "methodOrder": [],
      "methods": {},
      "supertype": "ObjectIO",
      "typeName": "EventIO"
    },
    "FaucetNodeIO": {
      "documentation": "Faucet that emits fluid, typically user-controllable",
      "events": [
        "startTapToDispense",
        "endTapToDispense"
      ],
      "methodOrder": [],
      "methods": {
        "moveBackward": {
          "documentation": "Move this node one index backward in each of its parents.  If the node is already at the back, this is a no-op.",
          "parameterTypes": [],
          "returnType": "VoidIO"
        },
        "moveForward": {
          "documentation": "Move this node one index forward in each of its parents.  If the node is already at the front, this is a no-op.",
          "parameterTypes": [],
          "returnType": "VoidIO"
        }
      },
      "supertype": "NodeIO",
      "typeName": "FaucetNodeIO"
    },
    "FocusIO": {
      "documentation": "A IO type for the instance in the simulation which currently has keyboard focus. FocusIO is serialized into and Object with key `focusedPhetioElement` that is a list of PhET-iO elements, from parent-most to child-most cooresponding to the PhET-iO element that was instrumented.",
      "events": [],
      "methodOrder": [],
      "methods": {},
      "supertype": "ObjectIO",
      "typeName": "FocusIO"
    },
    "FontIO": {
      "documentation": "Font handling for text drawing. Options:<ul><li><strong>style:</strong> normal      &mdash; normal | italic | oblique </li><li><strong>variant:</strong> normal    &mdash; normal | small-caps </li><li><strong>weight:</strong> normal     &mdash; normal | bold | bolder | lighter | 100 | 200 | 300 | 400 | 500 | 600 | 700 | 800 | 900 </li><li><strong>stretch:</strong> normal    &mdash; normal | ultra-condensed | extra-condensed | condensed | semi-condensed | semi-expanded | expanded | extra-expanded | ultra-expanded </li><li><strong>size:</strong> 10px         &mdash; absolute-size | relative-size | length | percentage -- unitless number interpreted as px. absolute suffixes: cm, mm, in, pt, pc, px. relative suffixes: em, ex, ch, rem, vw, vh, vmin, vmax. </li><li><strong>lineHeight:</strong> normal &mdash; normal | number | length | percentage -- NOTE: Canvas spec forces line-height to normal </li><li><strong>family:</strong> sans-serif &mdash; comma-separated list of families, including generic families (serif, sans-serif, cursive, fantasy, monospace). ideally escape with double-quotes</li></ul>",
      "events": [],
      "methodOrder": [],
      "methods": {},
      "supertype": "ObjectIO",
      "typeName": "FontIO"
    },
    "FunctionIO()=>VoidIO": {
      "documentation": "Wrapper for the built-in JS function type.<br><strong>Arguments:</strong> VoidIO<br><strong>Return Type:</strong> VoidIO",
      "events": [],
      "methodOrder": [],
      "methods": {},
      "parameterTypes": [
        "VoidIO"
      ],
      "supertype": "ObjectIO",
      "typeName": "FunctionIO()=>VoidIO"
    },
    "FunctionIO(BooleanIO,NullableIO<BooleanIO>)=>VoidIO": {
      "documentation": "Wrapper for the built-in JS function type.<br><strong>Arguments:</strong> BooleanIO, NullableIO<BooleanIO><br><strong>Return Type:</strong> VoidIO",
      "events": [],
      "methodOrder": [],
      "methods": {},
      "parameterTypes": [
        "BooleanIO",
        "NullableIO<BooleanIO>",
        "VoidIO"
      ],
      "supertype": "ObjectIO",
      "typeName": "FunctionIO(BooleanIO,NullableIO<BooleanIO>)=>VoidIO"
    },
    "FunctionIO(EnumerationIO(LOGARITHMIC|LINEAR),NullableIO<EnumerationIO(LOGARITHMIC|LINEAR)>)=>VoidIO": {
      "documentation": "Wrapper for the built-in JS function type.<br><strong>Arguments:</strong> EnumerationIO(LOGARITHMIC|LINEAR), NullableIO<EnumerationIO(LOGARITHMIC|LINEAR)><br><strong>Return Type:</strong> VoidIO",
      "events": [],
      "methodOrder": [],
      "methods": {},
      "parameterTypes": [
        "EnumerationIO(LOGARITHMIC|LINEAR)",
        "NullableIO<EnumerationIO(LOGARITHMIC|LINEAR)>",
        "VoidIO"
      ],
      "supertype": "ObjectIO",
      "typeName": "FunctionIO(EnumerationIO(LOGARITHMIC|LINEAR),NullableIO<EnumerationIO(LOGARITHMIC|LINEAR)>)=>VoidIO"
    },
    "FunctionIO(EnumerationIO(MOLES_PER_LITER|MOLES),NullableIO<EnumerationIO(MOLES_PER_LITER|MOLES)>)=>VoidIO": {
      "documentation": "Wrapper for the built-in JS function type.<br><strong>Arguments:</strong> EnumerationIO(MOLES_PER_LITER|MOLES), NullableIO<EnumerationIO(MOLES_PER_LITER|MOLES)><br><strong>Return Type:</strong> VoidIO",
      "events": [],
      "methodOrder": [],
      "methods": {},
      "parameterTypes": [
        "EnumerationIO(MOLES_PER_LITER|MOLES)",
        "NullableIO<EnumerationIO(MOLES_PER_LITER|MOLES)>",
        "VoidIO"
      ],
      "supertype": "ObjectIO",
      "typeName": "FunctionIO(EnumerationIO(MOLES_PER_LITER|MOLES),NullableIO<EnumerationIO(MOLES_PER_LITER|MOLES)>)=>VoidIO"
    },
    "FunctionIO(NullableIO<BooleanIO>,NullableIO<NullableIO<BooleanIO>>)=>VoidIO": {
      "documentation": "Wrapper for the built-in JS function type.<br><strong>Arguments:</strong> NullableIO<BooleanIO>, NullableIO<NullableIO<BooleanIO>><br><strong>Return Type:</strong> VoidIO",
      "events": [],
      "methodOrder": [],
      "methods": {},
      "parameterTypes": [
        "NullableIO<BooleanIO>",
        "NullableIO<NullableIO<BooleanIO>>",
        "VoidIO"
      ],
      "supertype": "ObjectIO",
      "typeName": "FunctionIO(NullableIO<BooleanIO>,NullableIO<NullableIO<BooleanIO>>)=>VoidIO"
    },
    "FunctionIO(NullableIO<FocusIO>,NullableIO<NullableIO<FocusIO>>)=>VoidIO": {
      "documentation": "Wrapper for the built-in JS function type.<br><strong>Arguments:</strong> NullableIO<FocusIO>, NullableIO<NullableIO<FocusIO>><br><strong>Return Type:</strong> VoidIO",
      "events": [],
      "methodOrder": [],
      "methods": {},
      "parameterTypes": [
        "NullableIO<FocusIO>",
        "NullableIO<NullableIO<FocusIO>>",
        "VoidIO"
      ],
      "supertype": "ObjectIO",
      "typeName": "FunctionIO(NullableIO<FocusIO>,NullableIO<NullableIO<FocusIO>>)=>VoidIO"
    },
    "FunctionIO(NullableIO<NumberIO>,NullableIO<NullableIO<NumberIO>>)=>VoidIO": {
      "documentation": "Wrapper for the built-in JS function type.<br><strong>Arguments:</strong> NullableIO<NumberIO>, NullableIO<NullableIO<NumberIO>><br><strong>Return Type:</strong> VoidIO",
      "events": [],
      "methodOrder": [],
      "methods": {},
      "parameterTypes": [
        "NullableIO<NumberIO>",
        "NullableIO<NullableIO<NumberIO>>",
        "VoidIO"
      ],
      "supertype": "ObjectIO",
      "typeName": "FunctionIO(NullableIO<NumberIO>,NullableIO<NullableIO<NumberIO>>)=>VoidIO"
    },
    "FunctionIO(NullableIO<SceneryEventIO>)=>VoidIO": {
      "documentation": "Wrapper for the built-in JS function type.<br><strong>Arguments:</strong> NullableIO<SceneryEventIO><br><strong>Return Type:</strong> VoidIO",
      "events": [],
      "methodOrder": [],
      "methods": {},
      "parameterTypes": [
        "NullableIO<SceneryEventIO>",
        "VoidIO"
      ],
      "supertype": "ObjectIO",
      "typeName": "FunctionIO(NullableIO<SceneryEventIO>)=>VoidIO"
    },
    "FunctionIO(NumberIO,NullableIO<NumberIO>)=>VoidIO": {
      "documentation": "Wrapper for the built-in JS function type.<br><strong>Arguments:</strong> NumberIO, NullableIO<NumberIO><br><strong>Return Type:</strong> VoidIO",
      "events": [],
      "methodOrder": [],
      "methods": {},
      "parameterTypes": [
        "NumberIO",
        "NullableIO<NumberIO>",
        "VoidIO"
      ],
      "supertype": "ObjectIO",
      "typeName": "FunctionIO(NumberIO,NullableIO<NumberIO>)=>VoidIO"
    },
    "FunctionIO(ObjectIO)=>VoidIO": {
      "documentation": "Wrapper for the built-in JS function type.<br><strong>Arguments:</strong> ObjectIO<br><strong>Return Type:</strong> VoidIO",
      "events": [],
      "methodOrder": [],
      "methods": {},
      "parameterTypes": [
        "ObjectIO",
        "VoidIO"
      ],
      "supertype": "ObjectIO",
      "typeName": "FunctionIO(ObjectIO)=>VoidIO"
    },
    "FunctionIO(ReferenceIO,NullableIO<ReferenceIO>)=>VoidIO": {
      "documentation": "Wrapper for the built-in JS function type.<br><strong>Arguments:</strong> ReferenceIO, NullableIO<ReferenceIO><br><strong>Return Type:</strong> VoidIO",
      "events": [],
      "methodOrder": [],
      "methods": {},
      "parameterTypes": [
        "ReferenceIO",
        "NullableIO<ReferenceIO>",
        "VoidIO"
      ],
      "supertype": "ObjectIO",
      "typeName": "FunctionIO(ReferenceIO,NullableIO<ReferenceIO>)=>VoidIO"
    },
    "FunctionIO(ScreenIO,NullableIO<ScreenIO>)=>VoidIO": {
      "documentation": "Wrapper for the built-in JS function type.<br><strong>Arguments:</strong> ScreenIO, NullableIO<ScreenIO><br><strong>Return Type:</strong> VoidIO",
      "events": [],
      "methodOrder": [],
      "methods": {},
      "parameterTypes": [
        "ScreenIO",
        "NullableIO<ScreenIO>",
        "VoidIO"
      ],
      "supertype": "ObjectIO",
      "typeName": "FunctionIO(ScreenIO,NullableIO<ScreenIO>)=>VoidIO"
    },
    "FunctionIO(SoluteIO,NullableIO<SoluteIO>)=>VoidIO": {
      "documentation": "Wrapper for the built-in JS function type.<br><strong>Arguments:</strong> SoluteIO, NullableIO<SoluteIO><br><strong>Return Type:</strong> VoidIO",
      "events": [],
      "methodOrder": [],
      "methods": {},
      "parameterTypes": [
        "SoluteIO",
        "NullableIO<SoluteIO>",
        "VoidIO"
      ],
      "supertype": "ObjectIO",
      "typeName": "FunctionIO(SoluteIO,NullableIO<SoluteIO>)=>VoidIO"
    },
    "FunctionIO(StringIO,NullableIO<StringIO>)=>VoidIO": {
      "documentation": "Wrapper for the built-in JS function type.<br><strong>Arguments:</strong> StringIO, NullableIO<StringIO><br><strong>Return Type:</strong> VoidIO",
      "events": [],
      "methodOrder": [],
      "methods": {},
      "parameterTypes": [
        "StringIO",
        "NullableIO<StringIO>",
        "VoidIO"
      ],
      "supertype": "ObjectIO",
      "typeName": "FunctionIO(StringIO,NullableIO<StringIO>)=>VoidIO"
    },
    "FunctionIO(StringIO,ObjectIO,ObjectIO)=>VoidIO": {
      "documentation": "Wrapper for the built-in JS function type.<br><strong>Arguments:</strong> StringIO, ObjectIO, ObjectIO<br><strong>Return Type:</strong> VoidIO",
      "events": [],
      "methodOrder": [],
      "methods": {},
      "parameterTypes": [
        "StringIO",
        "ObjectIO",
        "ObjectIO",
        "VoidIO"
      ],
      "supertype": "ObjectIO",
      "typeName": "FunctionIO(StringIO,ObjectIO,ObjectIO)=>VoidIO"
    },
    "FunctionIO(StringIO,StringIO)=>VoidIO": {
      "documentation": "Wrapper for the built-in JS function type.<br><strong>Arguments:</strong> StringIO, StringIO<br><strong>Return Type:</strong> VoidIO",
      "events": [],
      "methodOrder": [],
      "methods": {},
      "parameterTypes": [
        "StringIO",
        "StringIO",
        "VoidIO"
      ],
      "supertype": "ObjectIO",
      "typeName": "FunctionIO(StringIO,StringIO)=>VoidIO"
    },
    "FunctionIO(Vector2IO,NullableIO<Vector2IO>)=>VoidIO": {
      "documentation": "Wrapper for the built-in JS function type.<br><strong>Arguments:</strong> Vector2IO, NullableIO<Vector2IO><br><strong>Return Type:</strong> VoidIO",
      "events": [],
      "methodOrder": [],
      "methods": {},
      "parameterTypes": [
        "Vector2IO",
        "NullableIO<Vector2IO>",
        "VoidIO"
      ],
      "supertype": "ObjectIO",
      "typeName": "FunctionIO(Vector2IO,NullableIO<Vector2IO>)=>VoidIO"
    },
    "LinkedElementIO": {
      "documentation": "A LinkedElement",
      "events": [],
      "methodOrder": [],
      "methods": {},
      "supertype": "ObjectIO",
      "typeName": "LinkedElementIO"
    },
    "NodeIO": {
      "documentation": "The base type for graphical and potentially interactive objects.  NodeIO has nested PropertyIO values for visibility, pickability and opacity.<br><br>Pickable can take one of three values:<br><ul><li>null: pass-through behavior. Nodes with input listeners are pickable, but nodes without input listeners won't block events for nodes behind it.</li><li>false: The node cannot be interacted with, and it blocks events for nodes behind it.</li><li>true: The node can be interacted with (if it has an input listener).</li></ul>For more about Scenery node pickability, please see <a href=\"http://phetsims.github.io/scenery/doc/implementation-notes#pickability\">http://phetsims.github.io/scenery/doc/implementation-notes#pickability</a>",
      "events": [],
      "methodOrder": [],
      "methods": {
        "moveBackward": {
          "documentation": "Move this node one index backward in each of its parents.  If the node is already at the back, this is a no-op.",
          "parameterTypes": [],
          "returnType": "VoidIO"
        },
        "moveForward": {
          "documentation": "Move this node one index forward in each of its parents.  If the node is already at the front, this is a no-op.",
          "parameterTypes": [],
          "returnType": "VoidIO"
        }
      },
      "supertype": "ObjectIO",
      "typeName": "NodeIO"
    },
    "NullableIO<BooleanIO>": {
      "documentation": "A wrapper to wrap another IOType, adding support for null.",
      "events": [],
      "methodOrder": [],
      "methods": {},
      "parameterTypes": [
        "BooleanIO"
      ],
      "supertype": "ObjectIO",
      "typeName": "NullableIO<BooleanIO>"
    },
    "NullableIO<EnumerationIO(LOGARITHMIC|LINEAR)>": {
      "documentation": "A wrapper to wrap another IOType, adding support for null.",
      "events": [],
      "methodOrder": [],
      "methods": {},
      "parameterTypes": [
        "EnumerationIO(LOGARITHMIC|LINEAR)"
      ],
      "supertype": "ObjectIO",
      "typeName": "NullableIO<EnumerationIO(LOGARITHMIC|LINEAR)>"
    },
    "NullableIO<EnumerationIO(MOLES_PER_LITER|MOLES)>": {
      "documentation": "A wrapper to wrap another IOType, adding support for null.",
      "events": [],
      "methodOrder": [],
      "methods": {},
      "parameterTypes": [
        "EnumerationIO(MOLES_PER_LITER|MOLES)"
      ],
      "supertype": "ObjectIO",
      "typeName": "NullableIO<EnumerationIO(MOLES_PER_LITER|MOLES)>"
    },
    "NullableIO<FocusIO>": {
      "documentation": "A wrapper to wrap another IOType, adding support for null.",
      "events": [],
      "methodOrder": [],
      "methods": {},
      "parameterTypes": [
        "FocusIO"
      ],
      "supertype": "ObjectIO",
      "typeName": "NullableIO<FocusIO>"
    },
    "NullableIO<NullableIO<BooleanIO>>": {
      "documentation": "A wrapper to wrap another IOType, adding support for null.",
      "events": [],
      "methodOrder": [],
      "methods": {},
      "parameterTypes": [
        "NullableIO<BooleanIO>"
      ],
      "supertype": "ObjectIO",
      "typeName": "NullableIO<NullableIO<BooleanIO>>"
    },
    "NullableIO<NullableIO<FocusIO>>": {
      "documentation": "A wrapper to wrap another IOType, adding support for null.",
      "events": [],
      "methodOrder": [],
      "methods": {},
      "parameterTypes": [
        "NullableIO<FocusIO>"
      ],
      "supertype": "ObjectIO",
      "typeName": "NullableIO<NullableIO<FocusIO>>"
    },
    "NullableIO<NullableIO<NumberIO>>": {
      "documentation": "A wrapper to wrap another IOType, adding support for null.",
      "events": [],
      "methodOrder": [],
      "methods": {},
      "parameterTypes": [
        "NullableIO<NumberIO>"
      ],
      "supertype": "ObjectIO",
      "typeName": "NullableIO<NullableIO<NumberIO>>"
    },
    "NullableIO<NumberIO>": {
      "documentation": "A wrapper to wrap another IOType, adding support for null.",
      "events": [],
      "methodOrder": [],
      "methods": {},
      "parameterTypes": [
        "NumberIO"
      ],
      "supertype": "ObjectIO",
      "typeName": "NullableIO<NumberIO>"
    },
    "NullableIO<ReferenceIO>": {
      "documentation": "A wrapper to wrap another IOType, adding support for null.",
      "events": [],
      "methodOrder": [],
      "methods": {},
      "parameterTypes": [
        "ReferenceIO"
      ],
      "supertype": "ObjectIO",
      "typeName": "NullableIO<ReferenceIO>"
    },
    "NullableIO<SceneryEventIO>": {
      "documentation": "A wrapper to wrap another IOType, adding support for null.",
      "events": [],
      "methodOrder": [],
      "methods": {},
      "parameterTypes": [
        "SceneryEventIO"
      ],
      "supertype": "ObjectIO",
      "typeName": "NullableIO<SceneryEventIO>"
    },
    "NullableIO<ScreenIO>": {
      "documentation": "A wrapper to wrap another IOType, adding support for null.",
      "events": [],
      "methodOrder": [],
      "methods": {},
      "parameterTypes": [
        "ScreenIO"
      ],
      "supertype": "ObjectIO",
      "typeName": "NullableIO<ScreenIO>"
    },
    "NullableIO<SoluteIO>": {
      "documentation": "A wrapper to wrap another IOType, adding support for null.",
      "events": [],
      "methodOrder": [],
      "methods": {},
      "parameterTypes": [
        "SoluteIO"
      ],
      "supertype": "ObjectIO",
      "typeName": "NullableIO<SoluteIO>"
    },
    "NullableIO<StringIO>": {
      "documentation": "A wrapper to wrap another IOType, adding support for null.",
      "events": [],
      "methodOrder": [],
      "methods": {},
      "parameterTypes": [
        "StringIO"
      ],
      "supertype": "ObjectIO",
      "typeName": "NullableIO<StringIO>"
    },
    "NullableIO<Vector2IO>": {
      "documentation": "A wrapper to wrap another IOType, adding support for null.",
      "events": [],
      "methodOrder": [],
      "methods": {},
      "parameterTypes": [
        "Vector2IO"
      ],
      "supertype": "ObjectIO",
      "typeName": "NullableIO<Vector2IO>"
    },
    "NumberDisplayIO": {
      "documentation": "A numeric readout with a background",
      "events": [],
      "methodOrder": [],
      "methods": {
        "moveBackward": {
          "documentation": "Move this node one index backward in each of its parents.  If the node is already at the back, this is a no-op.",
          "parameterTypes": [],
          "returnType": "VoidIO"
        },
        "moveForward": {
          "documentation": "Move this node one index forward in each of its parents.  If the node is already at the front, this is a no-op.",
          "parameterTypes": [],
          "returnType": "VoidIO"
        }
      },
      "supertype": "NodeIO",
      "typeName": "NumberDisplayIO"
    },
    "NumberIO": {
      "documentation": "Wrapper for the built-in JS number type (floating point, but also represents integers)",
      "events": [],
      "methodOrder": [],
      "methods": {},
      "supertype": "ObjectIO",
      "typeName": "NumberIO"
    },
    "NumberPropertyIO": {
      "documentation": "Extends PropertyIO to add values for the numeric range ( min, max ) and numberType ( 'FloatingPoint' | 'Integer' )",
      "events": [
        "changed"
      ],
      "methodOrder": [],
      "methods": {
        "getValue": {
          "documentation": "Gets the current value.",
          "parameterTypes": [],
          "returnType": "NumberIO"
        },
        "lazyLink": {
          "documentation": "Adds a listener which will be called when the value changes. This method is like \"link\", but without the current-value callback on registration. The listener takes two arguments, the new value and the previous value.",
          "parameterTypes": [
            "FunctionIO(NumberIO,NullableIO<NumberIO>)=>VoidIO"
          ],
          "returnType": "VoidIO"
        },
        "link": {
          "documentation": "Adds a listener which will be called when the value changes. On registration, the listener is also called with the current value. The listener takes two arguments, the new value and the previous value.",
          "parameterTypes": [
            "FunctionIO(NumberIO,NullableIO<NumberIO>)=>VoidIO"
          ],
          "returnType": "VoidIO"
        },
        "setValue": {
          "documentation": "Sets the value of the Property. If the value differs from the previous value, listeners are notified with the new value.",
          "invocableForReadOnlyElements": false,
          "parameterTypes": [
            "NumberIO"
          ],
          "returnType": "VoidIO"
        }
      },
      "parameterTypes": [
        "NumberIO"
      ],
      "supertype": "PropertyIO<NumberIO>",
      "typeName": "NumberPropertyIO"
    },
    "ObjectIO": {
      "documentation": "The root of the wrapper object hierarchy.",
      "events": [],
      "methodOrder": [],
      "methods": {},
      "supertype": null,
      "typeName": "ObjectIO"
    },
    "PhetButtonIO": {
      "documentation": "The PhET Button in the bottom right of the screen",
      "events": [],
      "methodOrder": [],
      "methods": {},
      "supertype": "ObjectIO",
      "typeName": "PhetButtonIO"
    },
    "PhetMenuIO": {
      "documentation": "The PhET Menu in the bottom right of the screen",
      "events": [],
      "methodOrder": [],
      "methods": {},
      "supertype": "ObjectIO",
      "typeName": "PhetMenuIO"
    },
    "PhetioCapsuleIO<DialogIO>": {
      "documentation": "An array that sends notifications when its values have changed.",
      "events": [],
      "methodOrder": [],
      "methods": {},
      "parameterTypes": [
        "DialogIO"
      ],
      "supertype": "ObjectIO",
      "typeName": "PhetioCapsuleIO<DialogIO>"
    },
    "PhetioCommandProcessorIO": {
      "documentation": "Invokes PhET-iO API commands on a running simulation.",
      "events": [
        "invoked"
      ],
      "methodOrder": [],
      "methods": {},
      "supertype": "ObjectIO",
      "typeName": "PhetioCommandProcessorIO"
    },
    "PhetioEngineIO": {
      "documentation": "Mediator for the phet-io module, with system-wide methods for communicating with the sim and other globals",
      "events": [
        "simStarted",
        "state"
      ],
      "methodOrder": [
        "addPhetioElementAddedListener",
        "addPhetioElementRemovedListener",
        "addEventListener",
        "getScreenshotDataURL",
        "getPhetioIDs",
        "getValues",
        "getState",
        "setState",
        "getChangedState",
        "getStateForObject",
        "getPhetioElementMetadata",
        "setRandomSeed",
        "getRandomSeed",
        "setDisplaySize",
        "setPlaybackMode",
        "setInteractive",
        "isInteractive",
        "startEvent",
        "endEvent",
        "triggerEvent",
        "stepSimulation",
        "launchSimulation",
        "invokeControllerInputEvent",
        "setSimStartedMetadata",
        "simulateError"
      ],
      "methods": {
        "addEventListener": {
          "documentation": "Adds a listener to the PhET-iO dataStream, which can be used to respond to events or for data analysis. Unlike Client.launchSim( {onEvent} ) which is called recursively for each parsed child event, this is only called with stringified top-level events.",
          "parameterTypes": [
            "FunctionIO(ObjectIO)=>VoidIO"
          ],
          "returnType": "VoidIO"
        },
        "addPhetioElementAddedListener": {
          "documentation": "Adds a listener that receives a callback when a PhET-iO Element has been added.Arguments for the function: \n<ul><li><strong>phetioID:</strong> {String}\n</li><li><strong>metadata:</strong> {Object} - element specific metadata like documentation and type, see PhetioEngineIO.getPhetioElementMetadata().</li><li><strong>state:</strong> {Object} - a snapshot of the initial state of the PhET-iO Element.</li></ul>",
          "parameterTypes": [
            "FunctionIO(StringIO,ObjectIO,ObjectIO)=>VoidIO"
          ],
          "returnType": "VoidIO"
        },
        "addPhetioElementRemovedListener": {
          "documentation": "Removes a listener that was added with addPhetioElementAddedListener",
          "parameterTypes": [
            "FunctionIO(StringIO,StringIO)=>VoidIO"
          ],
          "returnType": "VoidIO"
        },
        "endEvent": {
          "documentation": "Ends a previously started wrapper event message.",
          "invocableForReadOnlyElements": false,
          "parameterTypes": [
            "NumberIO"
          ],
          "returnType": "VoidIO"
        },
        "getChangedState": {
          "documentation": "Gets the state of the simulation, only returning values that have changed from their initial state. PhET-iO elements that have been deleted will be displayed with the value \"DELETED\".",
          "parameterTypes": [],
          "returnType": "ObjectIO"
        },
        "getPhetioElementMetadata": {
          "documentation": "Get metadata about the PhET-iO element. This includes the following keys:<ul><li><strong>phetioTypeName:</strong> The name of the PhET-iO Type\n</li><li><strong>phetioState:</strong> default - true. When true, includes the PhET-iO element in the PhET-iO state\n</li><li><strong>phetioReadOnly:</strong> default - false. When true, you can only get values from the PhET-iO element; no setting allowed.\n</li><li><strong>phetioDocumentation:</strong> default - null. Useful notes about a PhET-iO element, shown in the PhET-iO Studio Wrapper</li></ul>",
          "parameterTypes": [
            "StringIO"
          ],
          "returnType": "ObjectIO"
        },
        "getPhetioIDs": {
          "documentation": "Gets a list of all of the PhET-iO elements.",
          "parameterTypes": [],
          "returnType": "ArrayIO<StringIO>"
        },
        "getRandomSeed": {
          "documentation": "Gets the random seed, used for replicable playbacks",
          "parameterTypes": [],
          "returnType": "NumberIO"
        },
        "getScreenshotDataURL": {
          "documentation": "Gets a base64 string representation of a screenshot of the simulation as a data url.",
          "parameterTypes": [],
          "returnType": "StringIO"
        },
        "getState": {
          "documentation": "Gets the full state of the simulation, including parts that have not changed from startup.",
          "parameterTypes": [],
          "returnType": "ObjectIO"
        },
        "getStateForObject": {
          "documentation": "Gets the state object for a PhET-iO element or null if phetioID does not exist.",
          "parameterTypes": [
            "StringIO"
          ],
          "returnType": "ObjectIO"
        },
        "getValues": {
          "documentation": "Get the current values for multiple Property/DerivedProperty elements at the same time. Useful for collecting data to be plotted, so values will be consistent.",
          "parameterTypes": [
            "ArrayIO<StringIO>"
          ],
          "returnType": "ObjectIO"
        },
        "invokeControllerInputEvent": {
          "documentation": "Plays back a recorded input event into the simulation.",
          "invocableForReadOnlyElements": false,
          "parameterTypes": [
            "ObjectIO"
          ],
          "returnType": "VoidIO"
        },
        "isInteractive": {
          "documentation": "Gets whether the sim can be interacted with (via mouse/touch/keyboard).",
          "parameterTypes": [],
          "returnType": "BooleanIO"
        },
        "launchSimulation": {
          "documentation": "Finishes launching the simulation, called from a wrapper after all cross-frame initialization is complete. Note: cannot be invoked with other commands.",
          "invocableForReadOnlyElements": false,
          "parameterTypes": [],
          "returnType": "VoidIO"
        },
        "setDisplaySize": {
          "documentation": "Sets the size of the visible region for the simulation.  In most cases, it would be recommended to set the size of the iframe, but this method can be used to set the size of the display inside the iframe.",
          "invocableForReadOnlyElements": false,
          "parameterTypes": [
            "NumberIO",
            "NumberIO"
          ],
          "returnType": "VoidIO"
        },
        "setInteractive": {
          "documentation": "Sets whether the sim can be interacted with (via mouse/touch/keyboard). When set to false, the sim animations and model will still step.",
          "invocableForReadOnlyElements": false,
          "parameterTypes": [
            "BooleanIO"
          ],
          "returnType": "VoidIO"
        },
        "setPlaybackMode": {
          "documentation": "Sets whether the sim is in \"playback mode\", which is used for playing back recorded events.  In this mode, the simulation clock will only advance based on the played back events.",
          "invocableForReadOnlyElements": false,
          "parameterTypes": [
            "BooleanIO"
          ],
          "returnType": "VoidIO"
        },
        "setRandomSeed": {
          "documentation": "Sets the random seed so that the simulation will have reproducible \"randomness\" between runs.  This must be set before the PhET-iO simulation is launched so that all of the random variables will take on deterministic values.",
          "invocableForReadOnlyElements": false,
          "parameterTypes": [
            "NumberIO"
          ],
          "returnType": "VoidIO"
        },
        "setSimStartedMetadata": {
          "documentation": "Sets additional data that is added to the simStarted event, which will appear in the PhET-iO event stream. It can be used to record startup parameters or other information specified by the wrapper.",
          "invocableForReadOnlyElements": false,
          "parameterTypes": [
            "ObjectIO"
          ],
          "returnType": "VoidIO"
        },
        "setState": {
          "documentation": "Sets the simulation state based on the keys provided. The parameter is a map where the keys are phetioIDs and the values are the corresponding states for each PhET-iO element. This method expectsa complete list of state supported phetioIDs, which can be found by calling getState().",
          "invocableForReadOnlyElements": false,
          "parameterTypes": [
            "ObjectIO"
          ],
          "returnType": "VoidIO"
        },
        "simulateError": {
          "documentation": "Simulates an error in the simulation frame for testing purposes.",
          "invocableForReadOnlyElements": false,
          "parameterTypes": [
            "NullableIO<StringIO>"
          ],
          "returnType": "VoidIO"
        },
        "startEvent": {
          "documentation": "Begins a message from the wrapper and interleaves it in the PhET-iO Simulation's data stream. Takes an object with entries like: <br><strong>{string} phetioID</strong> - the id of the specific element that created the event in camelCasing like 'frictionCheckbox'<br><strong>{{typeName: string, events: String[]}}componentType </strong> - The Type that is emitting the event. The event being started must be included in the \"events\" array.<br><strong>{string} event</strong> - the name of the action that occurred, in camelCase, like 'pressed'<br><strong>{Object} [parameters]</strong> - key/value pairs of arguments for the event, to provide further description of the event.       It is the programmer's responsibility to make sure the optional arguments don't collide with the other key names<br>.",
          "invocableForReadOnlyElements": false,
          "parameterTypes": [
            "ObjectIO"
          ],
          "returnType": "NumberIO"
        },
        "stepSimulation": {
          "documentation": "Steps one frame of the simulation.",
          "invocableForReadOnlyElements": false,
          "parameterTypes": [
            "NumberIO"
          ],
          "returnType": "VoidIO"
        },
        "triggerEvent": {
          "documentation": "Start and end a message from the wrapper, interleaving it into the PhET-iO Simulation's data stream. Takes an object with entries like: <br><strong>{string} phetioID</strong> - the id of the specific element that created the event in camelCasing like 'frictionCheckbox'<br><strong>{{typeName: string, events: String[]}} type</strong> - The Type that is emitting the event. The event being triggered must be included in the \"events\" array.<br><strong>{string} event</strong> - the name of the action that occurred, in camelCase, like 'pressed'<br><strong>{Object} [parameters]</strong> - key/value pairs of arguments for the event, to provide further description of the event.       It is the programmer's responsibility to make sure the optional arguments don't collide with the other key names<br>.",
          "invocableForReadOnlyElements": false,
          "parameterTypes": [
            "ObjectIO"
          ],
          "returnType": "VoidIO"
        }
      },
      "supertype": "ObjectIO",
      "typeName": "PhetioEngineIO"
    },
    "PropertyIO<BooleanIO>": {
      "documentation": "Observable values that send out notifications when the value changes. This differs from the traditional listener pattern in that added listeners also receive a callback with the current value when the listeners are registered. This is a widely-used pattern in PhET-iO simulations.",
      "events": [
        "changed"
      ],
      "methodOrder": [
        "link",
        "lazyLink"
      ],
      "methods": {
        "getValue": {
          "documentation": "Gets the current value.",
          "parameterTypes": [],
          "returnType": "BooleanIO"
        },
        "lazyLink": {
          "documentation": "Adds a listener which will be called when the value changes. This method is like \"link\", but without the current-value callback on registration. The listener takes two arguments, the new value and the previous value.",
          "parameterTypes": [
            "FunctionIO(BooleanIO,NullableIO<BooleanIO>)=>VoidIO"
          ],
          "returnType": "VoidIO"
        },
        "link": {
          "documentation": "Adds a listener which will be called when the value changes. On registration, the listener is also called with the current value. The listener takes two arguments, the new value and the previous value.",
          "parameterTypes": [
            "FunctionIO(BooleanIO,NullableIO<BooleanIO>)=>VoidIO"
          ],
          "returnType": "VoidIO"
        },
        "setValue": {
          "documentation": "Sets the value of the Property. If the value differs from the previous value, listeners are notified with the new value.",
          "invocableForReadOnlyElements": false,
          "parameterTypes": [
            "BooleanIO"
          ],
          "returnType": "VoidIO"
        }
      },
      "parameterTypes": [
        "BooleanIO"
      ],
      "supertype": "ObjectIO",
      "typeName": "PropertyIO<BooleanIO>"
    },
    "PropertyIO<EnumerationIO(LOGARITHMIC|LINEAR)>": {
      "documentation": "Observable values that send out notifications when the value changes. This differs from the traditional listener pattern in that added listeners also receive a callback with the current value when the listeners are registered. This is a widely-used pattern in PhET-iO simulations.",
      "events": [
        "changed"
      ],
      "methodOrder": [
        "link",
        "lazyLink"
      ],
      "methods": {
        "getValue": {
          "documentation": "Gets the current value.",
          "parameterTypes": [],
          "returnType": "EnumerationIO(LOGARITHMIC|LINEAR)"
        },
        "lazyLink": {
          "documentation": "Adds a listener which will be called when the value changes. This method is like \"link\", but without the current-value callback on registration. The listener takes two arguments, the new value and the previous value.",
          "parameterTypes": [
            "FunctionIO(EnumerationIO(LOGARITHMIC|LINEAR),NullableIO<EnumerationIO(LOGARITHMIC|LINEAR)>)=>VoidIO"
          ],
          "returnType": "VoidIO"
        },
        "link": {
          "documentation": "Adds a listener which will be called when the value changes. On registration, the listener is also called with the current value. The listener takes two arguments, the new value and the previous value.",
          "parameterTypes": [
            "FunctionIO(EnumerationIO(LOGARITHMIC|LINEAR),NullableIO<EnumerationIO(LOGARITHMIC|LINEAR)>)=>VoidIO"
          ],
          "returnType": "VoidIO"
        },
        "setValue": {
          "documentation": "Sets the value of the Property. If the value differs from the previous value, listeners are notified with the new value.",
          "invocableForReadOnlyElements": false,
          "parameterTypes": [
            "EnumerationIO(LOGARITHMIC|LINEAR)"
          ],
          "returnType": "VoidIO"
        }
      },
      "parameterTypes": [
        "EnumerationIO(LOGARITHMIC|LINEAR)"
      ],
      "supertype": "ObjectIO",
      "typeName": "PropertyIO<EnumerationIO(LOGARITHMIC|LINEAR)>"
    },
    "PropertyIO<EnumerationIO(MOLES_PER_LITER|MOLES)>": {
      "documentation": "Observable values that send out notifications when the value changes. This differs from the traditional listener pattern in that added listeners also receive a callback with the current value when the listeners are registered. This is a widely-used pattern in PhET-iO simulations.",
      "events": [
        "changed"
      ],
      "methodOrder": [
        "link",
        "lazyLink"
      ],
      "methods": {
        "getValue": {
          "documentation": "Gets the current value.",
          "parameterTypes": [],
          "returnType": "EnumerationIO(MOLES_PER_LITER|MOLES)"
        },
        "lazyLink": {
          "documentation": "Adds a listener which will be called when the value changes. This method is like \"link\", but without the current-value callback on registration. The listener takes two arguments, the new value and the previous value.",
          "parameterTypes": [
            "FunctionIO(EnumerationIO(MOLES_PER_LITER|MOLES),NullableIO<EnumerationIO(MOLES_PER_LITER|MOLES)>)=>VoidIO"
          ],
          "returnType": "VoidIO"
        },
        "link": {
          "documentation": "Adds a listener which will be called when the value changes. On registration, the listener is also called with the current value. The listener takes two arguments, the new value and the previous value.",
          "parameterTypes": [
            "FunctionIO(EnumerationIO(MOLES_PER_LITER|MOLES),NullableIO<EnumerationIO(MOLES_PER_LITER|MOLES)>)=>VoidIO"
          ],
          "returnType": "VoidIO"
        },
        "setValue": {
          "documentation": "Sets the value of the Property. If the value differs from the previous value, listeners are notified with the new value.",
          "invocableForReadOnlyElements": false,
          "parameterTypes": [
            "EnumerationIO(MOLES_PER_LITER|MOLES)"
          ],
          "returnType": "VoidIO"
        }
      },
      "parameterTypes": [
        "EnumerationIO(MOLES_PER_LITER|MOLES)"
      ],
      "supertype": "ObjectIO",
      "typeName": "PropertyIO<EnumerationIO(MOLES_PER_LITER|MOLES)>"
    },
    "PropertyIO<NullableIO<BooleanIO>>": {
      "documentation": "Observable values that send out notifications when the value changes. This differs from the traditional listener pattern in that added listeners also receive a callback with the current value when the listeners are registered. This is a widely-used pattern in PhET-iO simulations.",
      "events": [
        "changed"
      ],
      "methodOrder": [
        "link",
        "lazyLink"
      ],
      "methods": {
        "getValue": {
          "documentation": "Gets the current value.",
          "parameterTypes": [],
          "returnType": "NullableIO<BooleanIO>"
        },
        "lazyLink": {
          "documentation": "Adds a listener which will be called when the value changes. This method is like \"link\", but without the current-value callback on registration. The listener takes two arguments, the new value and the previous value.",
          "parameterTypes": [
            "FunctionIO(NullableIO<BooleanIO>,NullableIO<NullableIO<BooleanIO>>)=>VoidIO"
          ],
          "returnType": "VoidIO"
        },
        "link": {
          "documentation": "Adds a listener which will be called when the value changes. On registration, the listener is also called with the current value. The listener takes two arguments, the new value and the previous value.",
          "parameterTypes": [
            "FunctionIO(NullableIO<BooleanIO>,NullableIO<NullableIO<BooleanIO>>)=>VoidIO"
          ],
          "returnType": "VoidIO"
        },
        "setValue": {
          "documentation": "Sets the value of the Property. If the value differs from the previous value, listeners are notified with the new value.",
          "invocableForReadOnlyElements": false,
          "parameterTypes": [
            "NullableIO<BooleanIO>"
          ],
          "returnType": "VoidIO"
        }
      },
      "parameterTypes": [
        "NullableIO<BooleanIO>"
      ],
      "supertype": "ObjectIO",
      "typeName": "PropertyIO<NullableIO<BooleanIO>>"
    },
    "PropertyIO<NullableIO<FocusIO>>": {
      "documentation": "Observable values that send out notifications when the value changes. This differs from the traditional listener pattern in that added listeners also receive a callback with the current value when the listeners are registered. This is a widely-used pattern in PhET-iO simulations.",
      "events": [
        "changed"
      ],
      "methodOrder": [
        "link",
        "lazyLink"
      ],
      "methods": {
        "getValue": {
          "documentation": "Gets the current value.",
          "parameterTypes": [],
          "returnType": "NullableIO<FocusIO>"
        },
        "lazyLink": {
          "documentation": "Adds a listener which will be called when the value changes. This method is like \"link\", but without the current-value callback on registration. The listener takes two arguments, the new value and the previous value.",
          "parameterTypes": [
            "FunctionIO(NullableIO<FocusIO>,NullableIO<NullableIO<FocusIO>>)=>VoidIO"
          ],
          "returnType": "VoidIO"
        },
        "link": {
          "documentation": "Adds a listener which will be called when the value changes. On registration, the listener is also called with the current value. The listener takes two arguments, the new value and the previous value.",
          "parameterTypes": [
            "FunctionIO(NullableIO<FocusIO>,NullableIO<NullableIO<FocusIO>>)=>VoidIO"
          ],
          "returnType": "VoidIO"
        },
        "setValue": {
          "documentation": "Sets the value of the Property. If the value differs from the previous value, listeners are notified with the new value.",
          "invocableForReadOnlyElements": false,
          "parameterTypes": [
            "NullableIO<FocusIO>"
          ],
          "returnType": "VoidIO"
        }
      },
      "parameterTypes": [
        "NullableIO<FocusIO>"
      ],
      "supertype": "ObjectIO",
      "typeName": "PropertyIO<NullableIO<FocusIO>>"
    },
    "PropertyIO<NullableIO<NumberIO>>": {
      "documentation": "Observable values that send out notifications when the value changes. This differs from the traditional listener pattern in that added listeners also receive a callback with the current value when the listeners are registered. This is a widely-used pattern in PhET-iO simulations.",
      "events": [
        "changed"
      ],
      "methodOrder": [
        "link",
        "lazyLink"
      ],
      "methods": {
        "getValue": {
          "documentation": "Gets the current value.",
          "parameterTypes": [],
          "returnType": "NullableIO<NumberIO>"
        },
        "lazyLink": {
          "documentation": "Adds a listener which will be called when the value changes. This method is like \"link\", but without the current-value callback on registration. The listener takes two arguments, the new value and the previous value.",
          "parameterTypes": [
            "FunctionIO(NullableIO<NumberIO>,NullableIO<NullableIO<NumberIO>>)=>VoidIO"
          ],
          "returnType": "VoidIO"
        },
        "link": {
          "documentation": "Adds a listener which will be called when the value changes. On registration, the listener is also called with the current value. The listener takes two arguments, the new value and the previous value.",
          "parameterTypes": [
            "FunctionIO(NullableIO<NumberIO>,NullableIO<NullableIO<NumberIO>>)=>VoidIO"
          ],
          "returnType": "VoidIO"
        },
        "setValue": {
          "documentation": "Sets the value of the Property. If the value differs from the previous value, listeners are notified with the new value.",
          "invocableForReadOnlyElements": false,
          "parameterTypes": [
            "NullableIO<NumberIO>"
          ],
          "returnType": "VoidIO"
        }
      },
      "parameterTypes": [
        "NullableIO<NumberIO>"
      ],
      "supertype": "ObjectIO",
      "typeName": "PropertyIO<NullableIO<NumberIO>>"
    },
    "PropertyIO<NumberIO>": {
      "documentation": "Observable values that send out notifications when the value changes. This differs from the traditional listener pattern in that added listeners also receive a callback with the current value when the listeners are registered. This is a widely-used pattern in PhET-iO simulations.",
      "events": [
        "changed"
      ],
      "methodOrder": [
        "link",
        "lazyLink"
      ],
      "methods": {
        "getValue": {
          "documentation": "Gets the current value.",
          "parameterTypes": [],
          "returnType": "NumberIO"
        },
        "lazyLink": {
          "documentation": "Adds a listener which will be called when the value changes. This method is like \"link\", but without the current-value callback on registration. The listener takes two arguments, the new value and the previous value.",
          "parameterTypes": [
            "FunctionIO(NumberIO,NullableIO<NumberIO>)=>VoidIO"
          ],
          "returnType": "VoidIO"
        },
        "link": {
          "documentation": "Adds a listener which will be called when the value changes. On registration, the listener is also called with the current value. The listener takes two arguments, the new value and the previous value.",
          "parameterTypes": [
            "FunctionIO(NumberIO,NullableIO<NumberIO>)=>VoidIO"
          ],
          "returnType": "VoidIO"
        },
        "setValue": {
          "documentation": "Sets the value of the Property. If the value differs from the previous value, listeners are notified with the new value.",
          "invocableForReadOnlyElements": false,
          "parameterTypes": [
            "NumberIO"
          ],
          "returnType": "VoidIO"
        }
      },
      "parameterTypes": [
        "NumberIO"
      ],
      "supertype": "ObjectIO",
      "typeName": "PropertyIO<NumberIO>"
    },
    "PropertyIO<ReferenceIO>": {
      "documentation": "Observable values that send out notifications when the value changes. This differs from the traditional listener pattern in that added listeners also receive a callback with the current value when the listeners are registered. This is a widely-used pattern in PhET-iO simulations.",
      "events": [
        "changed"
      ],
      "methodOrder": [
        "link",
        "lazyLink"
      ],
      "methods": {
        "getValue": {
          "documentation": "Gets the current value.",
          "parameterTypes": [],
          "returnType": "ReferenceIO"
        },
        "lazyLink": {
          "documentation": "Adds a listener which will be called when the value changes. This method is like \"link\", but without the current-value callback on registration. The listener takes two arguments, the new value and the previous value.",
          "parameterTypes": [
            "FunctionIO(ReferenceIO,NullableIO<ReferenceIO>)=>VoidIO"
          ],
          "returnType": "VoidIO"
        },
        "link": {
          "documentation": "Adds a listener which will be called when the value changes. On registration, the listener is also called with the current value. The listener takes two arguments, the new value and the previous value.",
          "parameterTypes": [
            "FunctionIO(ReferenceIO,NullableIO<ReferenceIO>)=>VoidIO"
          ],
          "returnType": "VoidIO"
        },
        "setValue": {
          "documentation": "Sets the value of the Property. If the value differs from the previous value, listeners are notified with the new value.",
          "invocableForReadOnlyElements": false,
          "parameterTypes": [
            "ReferenceIO"
          ],
          "returnType": "VoidIO"
        }
      },
      "parameterTypes": [
        "ReferenceIO"
      ],
      "supertype": "ObjectIO",
      "typeName": "PropertyIO<ReferenceIO>"
    },
    "PropertyIO<ScreenIO>": {
      "documentation": "Observable values that send out notifications when the value changes. This differs from the traditional listener pattern in that added listeners also receive a callback with the current value when the listeners are registered. This is a widely-used pattern in PhET-iO simulations.",
      "events": [
        "changed"
      ],
      "methodOrder": [
        "link",
        "lazyLink"
      ],
      "methods": {
        "getValue": {
          "documentation": "Gets the current value.",
          "parameterTypes": [],
          "returnType": "ScreenIO"
        },
        "lazyLink": {
          "documentation": "Adds a listener which will be called when the value changes. This method is like \"link\", but without the current-value callback on registration. The listener takes two arguments, the new value and the previous value.",
          "parameterTypes": [
            "FunctionIO(ScreenIO,NullableIO<ScreenIO>)=>VoidIO"
          ],
          "returnType": "VoidIO"
        },
        "link": {
          "documentation": "Adds a listener which will be called when the value changes. On registration, the listener is also called with the current value. The listener takes two arguments, the new value and the previous value.",
          "parameterTypes": [
            "FunctionIO(ScreenIO,NullableIO<ScreenIO>)=>VoidIO"
          ],
          "returnType": "VoidIO"
        },
        "setValue": {
          "documentation": "Sets the value of the Property. If the value differs from the previous value, listeners are notified with the new value.",
          "invocableForReadOnlyElements": false,
          "parameterTypes": [
            "ScreenIO"
          ],
          "returnType": "VoidIO"
        }
      },
      "parameterTypes": [
        "ScreenIO"
      ],
      "supertype": "ObjectIO",
      "typeName": "PropertyIO<ScreenIO>"
    },
    "PropertyIO<SoluteIO>": {
      "documentation": "Observable values that send out notifications when the value changes. This differs from the traditional listener pattern in that added listeners also receive a callback with the current value when the listeners are registered. This is a widely-used pattern in PhET-iO simulations.",
      "events": [
        "changed"
      ],
      "methodOrder": [
        "link",
        "lazyLink"
      ],
      "methods": {
        "getValue": {
          "documentation": "Gets the current value.",
          "parameterTypes": [],
          "returnType": "SoluteIO"
        },
        "lazyLink": {
          "documentation": "Adds a listener which will be called when the value changes. This method is like \"link\", but without the current-value callback on registration. The listener takes two arguments, the new value and the previous value.",
          "parameterTypes": [
            "FunctionIO(SoluteIO,NullableIO<SoluteIO>)=>VoidIO"
          ],
          "returnType": "VoidIO"
        },
        "link": {
          "documentation": "Adds a listener which will be called when the value changes. On registration, the listener is also called with the current value. The listener takes two arguments, the new value and the previous value.",
          "parameterTypes": [
            "FunctionIO(SoluteIO,NullableIO<SoluteIO>)=>VoidIO"
          ],
          "returnType": "VoidIO"
        },
        "setValue": {
          "documentation": "Sets the value of the Property. If the value differs from the previous value, listeners are notified with the new value.",
          "invocableForReadOnlyElements": false,
          "parameterTypes": [
            "SoluteIO"
          ],
          "returnType": "VoidIO"
        }
      },
      "parameterTypes": [
        "SoluteIO"
      ],
      "supertype": "ObjectIO",
      "typeName": "PropertyIO<SoluteIO>"
    },
    "PropertyIO<StringIO>": {
      "documentation": "Observable values that send out notifications when the value changes. This differs from the traditional listener pattern in that added listeners also receive a callback with the current value when the listeners are registered. This is a widely-used pattern in PhET-iO simulations.",
      "events": [
        "changed"
      ],
      "methodOrder": [
        "link",
        "lazyLink"
      ],
      "methods": {
        "getValue": {
          "documentation": "Gets the current value.",
          "parameterTypes": [],
          "returnType": "StringIO"
        },
        "lazyLink": {
          "documentation": "Adds a listener which will be called when the value changes. This method is like \"link\", but without the current-value callback on registration. The listener takes two arguments, the new value and the previous value.",
          "parameterTypes": [
            "FunctionIO(StringIO,NullableIO<StringIO>)=>VoidIO"
          ],
          "returnType": "VoidIO"
        },
        "link": {
          "documentation": "Adds a listener which will be called when the value changes. On registration, the listener is also called with the current value. The listener takes two arguments, the new value and the previous value.",
          "parameterTypes": [
            "FunctionIO(StringIO,NullableIO<StringIO>)=>VoidIO"
          ],
          "returnType": "VoidIO"
        },
        "setValue": {
          "documentation": "Sets the value of the Property. If the value differs from the previous value, listeners are notified with the new value.",
          "invocableForReadOnlyElements": false,
          "parameterTypes": [
            "StringIO"
          ],
          "returnType": "VoidIO"
        }
      },
      "parameterTypes": [
        "StringIO"
      ],
      "supertype": "ObjectIO",
      "typeName": "PropertyIO<StringIO>"
    },
    "PropertyIO<Vector2IO>": {
      "documentation": "Observable values that send out notifications when the value changes. This differs from the traditional listener pattern in that added listeners also receive a callback with the current value when the listeners are registered. This is a widely-used pattern in PhET-iO simulations.",
      "events": [
        "changed"
      ],
      "methodOrder": [
        "link",
        "lazyLink"
      ],
      "methods": {
        "getValue": {
          "documentation": "Gets the current value.",
          "parameterTypes": [],
          "returnType": "Vector2IO"
        },
        "lazyLink": {
          "documentation": "Adds a listener which will be called when the value changes. This method is like \"link\", but without the current-value callback on registration. The listener takes two arguments, the new value and the previous value.",
          "parameterTypes": [
            "FunctionIO(Vector2IO,NullableIO<Vector2IO>)=>VoidIO"
          ],
          "returnType": "VoidIO"
        },
        "link": {
          "documentation": "Adds a listener which will be called when the value changes. On registration, the listener is also called with the current value. The listener takes two arguments, the new value and the previous value.",
          "parameterTypes": [
            "FunctionIO(Vector2IO,NullableIO<Vector2IO>)=>VoidIO"
          ],
          "returnType": "VoidIO"
        },
        "setValue": {
          "documentation": "Sets the value of the Property. If the value differs from the previous value, listeners are notified with the new value.",
          "invocableForReadOnlyElements": false,
          "parameterTypes": [
            "Vector2IO"
          ],
          "returnType": "VoidIO"
        }
      },
      "parameterTypes": [
        "Vector2IO"
      ],
      "supertype": "ObjectIO",
      "typeName": "PropertyIO<Vector2IO>"
    },
    "ReferenceIO": {
      "documentation": "Uses reference identity for toStateObject/fromStateObject",
      "events": [],
      "methodOrder": [],
      "methods": {},
      "supertype": "ObjectIO",
      "typeName": "ReferenceIO"
    },
    "ResetAllButtonIO": {
      "documentation": "Button that performs an action while it is being pressed, and stops the action when released",
      "events": [
        "pressed",
        "released",
        "releasedDisabled"
      ],
      "methodOrder": [],
      "methods": {
        "moveBackward": {
          "documentation": "Move this node one index backward in each of its parents.  If the node is already at the back, this is a no-op.",
          "parameterTypes": [],
          "returnType": "VoidIO"
        },
        "moveForward": {
          "documentation": "Move this node one index forward in each of its parents.  If the node is already at the front, this is a no-op.",
          "parameterTypes": [],
          "returnType": "VoidIO"
        }
      },
      "supertype": "NodeIO",
      "typeName": "ResetAllButtonIO"
    },
    "RichTextIO": {
      "documentation": "The tandem IO type for the scenery RichText node",
      "events": [],
      "methodOrder": [],
      "methods": {
        "moveBackward": {
          "documentation": "Move this node one index backward in each of its parents.  If the node is already at the back, this is a no-op.",
          "parameterTypes": [],
          "returnType": "VoidIO"
        },
        "moveForward": {
          "documentation": "Move this node one index forward in each of its parents.  If the node is already at the front, this is a no-op.",
          "parameterTypes": [],
          "returnType": "VoidIO"
        }
      },
      "supertype": "NodeIO",
      "typeName": "RichTextIO"
    },
    "RoundMomentaryButtonIO": {
      "documentation": "Button that performs an action while it is being pressed, and stops the action when released",
      "events": [
        "pressed",
        "released",
        "releasedDisabled"
      ],
      "methodOrder": [],
      "methods": {
        "moveBackward": {
          "documentation": "Move this node one index backward in each of its parents.  If the node is already at the back, this is a no-op.",
          "parameterTypes": [],
          "returnType": "VoidIO"
        },
        "moveForward": {
          "documentation": "Move this node one index forward in each of its parents.  If the node is already at the front, this is a no-op.",
          "parameterTypes": [],
          "returnType": "VoidIO"
        }
      },
      "supertype": "NodeIO",
      "typeName": "RoundMomentaryButtonIO"
    },
    "SceneryEventIO": {
      "documentation": "An event, with a point",
      "events": [],
      "methodOrder": [],
      "methods": {},
      "supertype": "ObjectIO",
      "typeName": "SceneryEventIO"
    },
    "ScreenIO": {
      "documentation": "Section of a simulation which has its own model and view.",
      "events": [],
      "methodOrder": [],
      "methods": {},
      "supertype": "ReferenceIO",
      "typeName": "ScreenIO"
    },
    "SoluteIO": {
      "documentation": "the selected solute",
      "events": [],
      "methodOrder": [],
      "methods": {},
      "supertype": "ReferenceIO",
      "typeName": "SoluteIO"
    },
    "StringIO": {
      "documentation": "Wrapper for the built-in JS string type",
      "events": [],
      "methodOrder": [],
      "methods": {},
      "supertype": "ObjectIO",
      "typeName": "StringIO"
    },
    "TextIO": {
      "documentation": "Text that is displayed in the simulation. TextIO has a nested PropertyIO.&lt;String&gt; for the current string value.",
      "events": [],
      "methodOrder": [],
      "methods": {
        "getFontOptions": {
          "documentation": "Gets font options for this TextIO instance as an object",
          "parameterTypes": [],
          "returnType": "FontIO"
        },
        "getMaxWidth": {
          "documentation": "Gets the maximum width of text box",
          "parameterTypes": [],
          "returnType": "NumberIO"
        },
        "setFontOptions": {
          "documentation": "Sets font options for this TextIO instance, e.g. {size: 16, weight: bold}. If increasing the font size does not make the text size larger, you may need to increase the maxWidth of the TextIO also.",
          "invocableForReadOnlyElements": false,
          "parameterTypes": [
            "FontIO"
          ],
          "returnType": "VoidIO"
        },
        "setMaxWidth": {
          "documentation": "Sets the maximum width of text box. If the text width exceeds maxWidth, it is scaled down to fit.",
          "invocableForReadOnlyElements": false,
          "parameterTypes": [
            "NumberIO"
          ],
          "returnType": "VoidIO"
        }
      },
      "supertype": "NodeIO",
      "typeName": "TextIO"
    },
    "ToggleButtonIO": {
      "documentation": "A button that toggles state (in/out) when pressed",
      "events": [
        "toggled"
      ],
      "methodOrder": [],
      "methods": {
        "moveBackward": {
          "documentation": "Move this node one index backward in each of its parents.  If the node is already at the back, this is a no-op.",
          "parameterTypes": [],
          "returnType": "VoidIO"
        },
        "moveForward": {
          "documentation": "Move this node one index forward in each of its parents.  If the node is already at the front, this is a no-op.",
          "parameterTypes": [],
          "returnType": "VoidIO"
        }
      },
      "supertype": "NodeIO",
      "typeName": "ToggleButtonIO"
    },
    "ToggleSwitchIO": {
      "documentation": "a switch that toggles between 2 values",
      "events": [
        "toggledAction"
      ],
      "methodOrder": [],
<<<<<<< HEAD
      "methods": {
        "moveBackward": {
          "documentation": "Move this node one index backward in each of its parents.  If the node is already at the back, this is a no-op.",
          "parameterTypes": [],
          "returnType": "VoidIO"
        },
        "moveForward": {
          "documentation": "Move this node one index forward in each of its parents.  If the node is already at the front, this is a no-op.",
          "parameterTypes": [],
          "returnType": "VoidIO"
        }
      },
=======
      "methods": {},
>>>>>>> f17c4966
      "supertype": "NodeIO",
      "typeName": "ToggleSwitchIO"
    },
    "Vector2IO": {
      "documentation": "A numerical object with x and y properties, like {x:3,y:4}",
      "events": [],
      "methodOrder": [],
      "methods": {},
      "supertype": "ObjectIO",
      "typeName": "Vector2IO"
    },
    "VoidIO": {
      "documentation": "Type for which there is no instance, usually to mark functions without a return value",
      "events": [],
      "methodOrder": [],
      "methods": {},
      "supertype": "ObjectIO",
      "typeName": "VoidIO"
    }
  };<|MERGE_RESOLUTION|>--- conflicted
+++ resolved
@@ -8,18 +8,7 @@
         "collapsed"
       ],
       "methodOrder": [],
-      "methods": {
-        "moveBackward": {
-          "documentation": "Move this node one index backward in each of its parents.  If the node is already at the back, this is a no-op.",
-          "parameterTypes": [],
-          "returnType": "VoidIO"
-        },
-        "moveForward": {
-          "documentation": "Move this node one index forward in each of its parents.  If the node is already at the front, this is a no-op.",
-          "parameterTypes": [],
-          "returnType": "VoidIO"
-        }
-      },
+      "methods": {},
       "supertype": "NodeIO",
       "typeName": "AccordionBoxIO"
     },
@@ -318,18 +307,7 @@
         "listBoxHidden"
       ],
       "methodOrder": [],
-      "methods": {
-        "moveBackward": {
-          "documentation": "Move this node one index backward in each of its parents.  If the node is already at the back, this is a no-op.",
-          "parameterTypes": [],
-          "returnType": "VoidIO"
-        },
-        "moveForward": {
-          "documentation": "Move this node one index forward in each of its parents.  If the node is already at the front, this is a no-op.",
-          "parameterTypes": [],
-          "returnType": "VoidIO"
-        }
-      },
+      "methods": {},
       "supertype": "NodeIO",
       "typeName": "ComboBoxIO"
     },
@@ -403,18 +381,7 @@
       "documentation": "A dialog panel",
       "events": [],
       "methodOrder": [],
-      "methods": {
-        "moveBackward": {
-          "documentation": "Move this node one index backward in each of its parents.  If the node is already at the back, this is a no-op.",
-          "parameterTypes": [],
-          "returnType": "VoidIO"
-        },
-        "moveForward": {
-          "documentation": "Move this node one index forward in each of its parents.  If the node is already at the front, this is a no-op.",
-          "parameterTypes": [],
-          "returnType": "VoidIO"
-        }
-      },
+      "methods": {},
       "supertype": "NodeIO",
       "typeName": "DialogIO"
     },
@@ -503,18 +470,7 @@
         "endTapToDispense"
       ],
       "methodOrder": [],
-      "methods": {
-        "moveBackward": {
-          "documentation": "Move this node one index backward in each of its parents.  If the node is already at the back, this is a no-op.",
-          "parameterTypes": [],
-          "returnType": "VoidIO"
-        },
-        "moveForward": {
-          "documentation": "Move this node one index forward in each of its parents.  If the node is already at the front, this is a no-op.",
-          "parameterTypes": [],
-          "returnType": "VoidIO"
-        }
-      },
+      "methods": {},
       "supertype": "NodeIO",
       "typeName": "FaucetNodeIO"
     },
@@ -764,18 +720,7 @@
       "documentation": "The base type for graphical and potentially interactive objects.  NodeIO has nested PropertyIO values for visibility, pickability and opacity.<br><br>Pickable can take one of three values:<br><ul><li>null: pass-through behavior. Nodes with input listeners are pickable, but nodes without input listeners won't block events for nodes behind it.</li><li>false: The node cannot be interacted with, and it blocks events for nodes behind it.</li><li>true: The node can be interacted with (if it has an input listener).</li></ul>For more about Scenery node pickability, please see <a href=\"http://phetsims.github.io/scenery/doc/implementation-notes#pickability\">http://phetsims.github.io/scenery/doc/implementation-notes#pickability</a>",
       "events": [],
       "methodOrder": [],
-      "methods": {
-        "moveBackward": {
-          "documentation": "Move this node one index backward in each of its parents.  If the node is already at the back, this is a no-op.",
-          "parameterTypes": [],
-          "returnType": "VoidIO"
-        },
-        "moveForward": {
-          "documentation": "Move this node one index forward in each of its parents.  If the node is already at the front, this is a no-op.",
-          "parameterTypes": [],
-          "returnType": "VoidIO"
-        }
-      },
+      "methods": {},
       "supertype": "ObjectIO",
       "typeName": "NodeIO"
     },
@@ -937,18 +882,7 @@
       "documentation": "A numeric readout with a background",
       "events": [],
       "methodOrder": [],
-      "methods": {
-        "moveBackward": {
-          "documentation": "Move this node one index backward in each of its parents.  If the node is already at the back, this is a no-op.",
-          "parameterTypes": [],
-          "returnType": "VoidIO"
-        },
-        "moveForward": {
-          "documentation": "Move this node one index forward in each of its parents.  If the node is already at the front, this is a no-op.",
-          "parameterTypes": [],
-          "returnType": "VoidIO"
-        }
-      },
+      "methods": {},
       "supertype": "NodeIO",
       "typeName": "NumberDisplayIO"
     },
@@ -1803,18 +1737,7 @@
         "releasedDisabled"
       ],
       "methodOrder": [],
-      "methods": {
-        "moveBackward": {
-          "documentation": "Move this node one index backward in each of its parents.  If the node is already at the back, this is a no-op.",
-          "parameterTypes": [],
-          "returnType": "VoidIO"
-        },
-        "moveForward": {
-          "documentation": "Move this node one index forward in each of its parents.  If the node is already at the front, this is a no-op.",
-          "parameterTypes": [],
-          "returnType": "VoidIO"
-        }
-      },
+      "methods": {},
       "supertype": "NodeIO",
       "typeName": "ResetAllButtonIO"
     },
@@ -1822,18 +1745,7 @@
       "documentation": "The tandem IO type for the scenery RichText node",
       "events": [],
       "methodOrder": [],
-      "methods": {
-        "moveBackward": {
-          "documentation": "Move this node one index backward in each of its parents.  If the node is already at the back, this is a no-op.",
-          "parameterTypes": [],
-          "returnType": "VoidIO"
-        },
-        "moveForward": {
-          "documentation": "Move this node one index forward in each of its parents.  If the node is already at the front, this is a no-op.",
-          "parameterTypes": [],
-          "returnType": "VoidIO"
-        }
-      },
+      "methods": {},
       "supertype": "NodeIO",
       "typeName": "RichTextIO"
     },
@@ -1845,18 +1757,7 @@
         "releasedDisabled"
       ],
       "methodOrder": [],
-      "methods": {
-        "moveBackward": {
-          "documentation": "Move this node one index backward in each of its parents.  If the node is already at the back, this is a no-op.",
-          "parameterTypes": [],
-          "returnType": "VoidIO"
-        },
-        "moveForward": {
-          "documentation": "Move this node one index forward in each of its parents.  If the node is already at the front, this is a no-op.",
-          "parameterTypes": [],
-          "returnType": "VoidIO"
-        }
-      },
+      "methods": {},
       "supertype": "NodeIO",
       "typeName": "RoundMomentaryButtonIO"
     },
@@ -1933,18 +1834,7 @@
         "toggled"
       ],
       "methodOrder": [],
-      "methods": {
-        "moveBackward": {
-          "documentation": "Move this node one index backward in each of its parents.  If the node is already at the back, this is a no-op.",
-          "parameterTypes": [],
-          "returnType": "VoidIO"
-        },
-        "moveForward": {
-          "documentation": "Move this node one index forward in each of its parents.  If the node is already at the front, this is a no-op.",
-          "parameterTypes": [],
-          "returnType": "VoidIO"
-        }
-      },
+      "methods": {},
       "supertype": "NodeIO",
       "typeName": "ToggleButtonIO"
     },
@@ -1954,22 +1844,7 @@
         "toggledAction"
       ],
       "methodOrder": [],
-<<<<<<< HEAD
-      "methods": {
-        "moveBackward": {
-          "documentation": "Move this node one index backward in each of its parents.  If the node is already at the back, this is a no-op.",
-          "parameterTypes": [],
-          "returnType": "VoidIO"
-        },
-        "moveForward": {
-          "documentation": "Move this node one index forward in each of its parents.  If the node is already at the front, this is a no-op.",
-          "parameterTypes": [],
-          "returnType": "VoidIO"
-        }
-      },
-=======
-      "methods": {},
->>>>>>> f17c4966
+      "methods": {},
       "supertype": "NodeIO",
       "typeName": "ToggleSwitchIO"
     },
